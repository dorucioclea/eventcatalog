--- conflicted
+++ resolved
@@ -75,7 +75,6 @@
                           )}
                         </div>
                         <div className="mt-4 flex space-x-3 md:mt-0">
-<<<<<<< HEAD
                           {editUrl && (
                             <a
                               href={editUrl}
@@ -91,18 +90,6 @@
                               <span>Edit</span>
                             </a>
                           )}
-=======
-                          <a
-                            href={editUrl}
-                            target="_blank"
-                            type="button"
-                            className="hidden md:inline-flex h-10 justify-center px-4 py-2 border border-gray-300 shadow-sm text-sm font-medium rounded-md text-gray-700 bg-white hover:bg-gray-50 focus:outline-none focus:ring-2 focus:ring-offset-2 focus:ring-gray-900"
-                            rel="noreferrer"
-                          >
-                            <PencilIcon className="-ml-1 mr-2 h-5 w-5 text-gray-400" aria-hidden="true" />
-                            <span>Edit</span>
-                          </a>
->>>>>>> 36360c74
                         </div>
                       </div>
                       <div className="py-3 xl:pt-6 xl:pb-0">
@@ -120,7 +107,6 @@
                   </div>
                 </div>
                 <div className="flex justify-between mt-10">
-<<<<<<< HEAD
                   {editUrl && (
                     <a
                       href={editUrl}
@@ -135,12 +121,6 @@
                       <span>Edit this page</span>
                     </a>
                   )}
-=======
-                  <a href={editUrl} target="_blank" className="flex text-gray-400" rel="noreferrer">
-                    <PencilIcon className="top-1 mr-2 relative h-4 w-4 text-gray-400" aria-hidden="true" />
-                    <span>Edit this page</span>
-                  </a>
->>>>>>> 36360c74
                   <span className="italic text-xs mt-2">Last updated on {lastModifiedDate}</span>
                 </div>
               </div>
